--- conflicted
+++ resolved
@@ -5,12 +5,7 @@
 
 [dependencies]
 async-trait = "0.1"
-<<<<<<< HEAD
 serde = { version = "1.0.214", features = ["derive"] }
-serde_json = "1.0.128"
-=======
-serde = { version = "1.0.210", features = ["derive"] }
 serde_json = "1.0.132"
->>>>>>> 030d8f55
 sqlx = { version = "0.8", features = [ "runtime-tokio", "sqlite" ] }
 tokio = { version = "1", features = ["full"] }